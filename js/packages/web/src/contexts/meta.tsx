--- conflicted
+++ resolved
@@ -25,14 +25,8 @@
   setProgramIds,
   useConnection,
   useConnectionConfig,
-<<<<<<< HEAD
   Vault,
   VaultKey
-=======
-  useWallet,
-  walletAdapters,
-  AuctionState,
->>>>>>> bdb4c9f0
 } from '@oyster/common';
 import { MintInfo } from '@solana/spl-token';
 import { Connection, PublicKey, PublicKeyAndAccount } from '@solana/web3.js';
