--- conflicted
+++ resolved
@@ -49,15 +49,9 @@
               category={art.category}
               extension={art.image}
               uri={art.image}
-<<<<<<< HEAD
-              style={{ maxWidth: 500 }}
-              height={500}
-              width={500}
-=======
-              style={{ width: 300 }}
+              style={{ maxWidth: 300 }}
               height={300}
               width={300}
->>>>>>> dedb24fa
               className="artwork-image"
               files={art.files}
               active={true}
@@ -74,8 +68,7 @@
             <br />
             <div className="info-header">CREATED BY</div>
             <div className="creators">
-              {(art.creators || [])
-                .map(creator => {
+              {(art.creators || []).map(creator => {
                 return (
                   <div
                     className="info-content"
