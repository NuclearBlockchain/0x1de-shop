import { PublicKey } from '@solana/web3.js';

export const STORE_OWNER_ADDRESS = process.env
  .REACT_APP_STORE_OWNER_ADDRESS_ADDRESS
  ? new PublicKey(`${process.env.REACT_APP_STORE_OWNER_ADDRESS_ADDRESS}`)
  : // Helium STORE
    new PublicKey('zod4Zx4GMH5wED6qYQLW53hta5HHEzDTm9UKAWJEcxw');
console.debug(`Store owner address: ${STORE_OWNER_ADDRESS?.toBase58()}`);

export const WRAPPED_SOL_MINT = new PublicKey(
  'So11111111111111111111111111111111111111112',
);
export let TOKEN_PROGRAM_ID = new PublicKey(
  'TokenkegQfeZyiNwAJbNbGKPFXCWuBvf9Ss623VQ5DA',
);

export let SPL_ASSOCIATED_TOKEN_ACCOUNT_PROGRAM_ID = new PublicKey(
  'ATokenGPvbdGVxr1b2hvZbsiqW5xWH25efTNsLJA8knL',
);
export let BPF_UPGRADE_LOADER_ID = new PublicKey(
  'BPFLoaderUpgradeab1e11111111111111111111111',
);

export const METADATA_PROGRAM_ID = new PublicKey(
  'metaqbxxUerdq28cj1RbAWkYQm3ybzjb6a8bt518x1s',
  //'GCUQ7oWCzgtRKnHnuJGxpr5XVeEkxYUXwTKYcqGtxLv4',
);

export const MEMO_ID = new PublicKey(
  'MemoSq4gqABAXKb96qnH8TysNcWxMyWCqXgDLGmfcHr',
);

export const VAULT_ID = new PublicKey(
  'vau1zxA2LbssAUEF7Gpw91zMM1LvXrvpzJtmZ58rPsn',
  //'41cCnZ1Z1upJdtsS1tzFGR34cPFgJLzvJFmgYKpCqkz7',
);

export const AUCTION_ID = new PublicKey(
  'auctxRXPeJoc4817jDhf4HbjnhEcr1cCXenosMhK5R8',
  //'6u5XVthCStUfmNrYhFsST94oKxzwEZfZFHFhiCnB2nR1',
);

export const METAPLEX_ID = new PublicKey(
  'p1exdMJcjVao65QdewkaZRUnU6VPSXhus9n2GzWfh98',
  //'98jcGaKLKx9vv33H9edLUXAydrSipHhJGDQuPXBVPVGp',
);

export let SYSTEM = new PublicKey('11111111111111111111111111111111');

export const ENABLE_FEES_INPUT = false;

// legacy pools are used to show users contributions in those pools to allow for withdrawals of funds
export const PROGRAM_IDS = [
  {
    name: 'mainnet-beta',
  },
  {
    name: 'testnet',
  },
  {
    name: 'devnet',
  },
  {
    name: 'localnet',
  },
];

const getStoreID = async () => {
  console.log(`STORE_OWNER_ADDRESS: ${STORE_OWNER_ADDRESS?.toBase58()}`);
  if (!STORE_OWNER_ADDRESS) {
    return undefined;
  }

  const programs = await PublicKey.findProgramAddress(
    [
      Buffer.from('metaplex'),
      METAPLEX_ID.toBuffer(),
      STORE_OWNER_ADDRESS.toBuffer(),
    ],
    METAPLEX_ID,
  );
  const CUSTOM = programs[0];
  console.log(`CUSTOM STORE: ${CUSTOM.toBase58()}`);

  return CUSTOM;
};

export const setProgramIds = async (envName: string) => {
  let instance = PROGRAM_IDS.find(env => envName.indexOf(env.name) >= 0);
  if (!instance) {
    return;
  }

  if (!STORE) {
    STORE = await getStoreID();
  }
};

<<<<<<< HEAD
const DEFAULT_STORE = new PublicKey(
  'F5hSxbvP1FjtjSFyFF1VqkfkYRN4zMrWfeqjqSMrSUKC',
);

let STORE: PublicKey;
=======
let STORE: PublicKey | undefined;
>>>>>>> 434e1c5a

export const programIds = () => {
  return {
    token: TOKEN_PROGRAM_ID,
    associatedToken: SPL_ASSOCIATED_TOKEN_ACCOUNT_PROGRAM_ID,
    bpf_upgrade_loader: BPF_UPGRADE_LOADER_ID,
    system: SYSTEM,
    metadata: METADATA_PROGRAM_ID,
    memo: MEMO_ID,
    vault: VAULT_ID,
    auction: AUCTION_ID,
    metaplex: METAPLEX_ID,
    store: STORE,
  };
};<|MERGE_RESOLUTION|>--- conflicted
+++ resolved
@@ -96,15 +96,7 @@
   }
 };
 
-<<<<<<< HEAD
-const DEFAULT_STORE = new PublicKey(
-  'F5hSxbvP1FjtjSFyFF1VqkfkYRN4zMrWfeqjqSMrSUKC',
-);
-
-let STORE: PublicKey;
-=======
 let STORE: PublicKey | undefined;
->>>>>>> 434e1c5a
 
 export const programIds = () => {
   return {
